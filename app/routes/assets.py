--- conflicted
+++ resolved
@@ -1,10 +1,6 @@
 from sqlalchemy import or_
-<<<<<<< HEAD
-from sqlalchemy.exc import IntegrityError
-=======
 from sqlalchemy.exc import IntegrityError, OperationalError, SQLAlchemyError
 import logging
->>>>>>> f6e55216
 from flask import Blueprint, request, jsonify
 from flask_restx import Resource
 from marshmallow import ValidationError
@@ -97,29 +93,6 @@
             db.session.commit()
             return category_schema.dump(new_category), 201
         except ValidationError as err:
-<<<<<<< HEAD
-            return {"errors": err.messages}, 400
-        except IntegrityError as e:
-            db.session.rollback()
-            error_str = str(e.orig)
-            
-            if "duplicate key value violates unique constraint" in error_str:
-                return {
-                    "error": "Duplicate entry",
-                    "message": "A category with this information already exists in the system."
-                }, 400
-            else:
-                return {
-                    "error": "Database constraint violation",
-                    "message": "The data provided violates database constraints."
-                }, 400
-        except Exception as e:
-            db.session.rollback()
-            return {
-                "error": "Internal server error",
-                "message": "An unexpected error occurred while creating the category."
-            }, 500
-=======
             return {"error": "Validation error", "details": err.messages}, 400
         except IntegrityError as e:
             db.session.rollback()
@@ -139,7 +112,6 @@
             db.session.rollback()
             logging.error(f"Unexpected error creating category: {str(e)}")
             return {"error": "Internal server error"}, 500
->>>>>>> f6e55216
 
 
 @categories_ns.route("/<int:category_id>")
@@ -207,30 +179,6 @@
                 setattr(category, key, value)
             db.session.commit()
             return category_schema.dump(category)
-<<<<<<< HEAD
-        except ValidationError as err:
-            return {"errors": err.messages}, 400
-        except IntegrityError as e:
-            db.session.rollback()
-            error_str = str(e.orig)
-            
-            if "duplicate key value violates unique constraint" in error_str:
-                return {
-                    "error": "Duplicate entry",
-                    "message": "A category with this information already exists in the system."
-                }, 400
-            else:
-                return {
-                    "error": "Database constraint violation",
-                    "message": "The data provided violates database constraints."
-                }, 400
-        except Exception as e:
-            db.session.rollback()
-            return {
-                "error": "Internal server error",
-                "message": "An unexpected error occurred while updating the category."
-            }, 500
-=======
         except IntegrityError as e:
             db.session.rollback()
             logging.error(f"Integrity error updating category {category_id}: {str(e)}")
@@ -249,7 +197,6 @@
             db.session.rollback()
             logging.error(f"Unexpected error updating category {category_id}: {str(e)}")
             return {"error": "Internal server error"}, 500
->>>>>>> f6e55216
 
     @categories_ns.doc('delete_category', security='Bearer Auth')
     @categories_ns.response(200, 'Successfully deleted category', success_model)
@@ -370,41 +317,6 @@
         if error:
             return error
 
-<<<<<<< HEAD
-        data = request.get_json()
-        required_fields = ["name_ar", "name_en", "category_id", "is_active"]
-        missing = [field for field in required_fields if field not in data or data[field] in [None, ""]]
-        errors = {}
-        if missing:
-            errors["missing_fields"] = {
-                "message": "Required fields are missing.",
-                "fields": missing
-            }
-
-        # Validate quantity
-        if "quantity" in data and (not isinstance(data["quantity"], int) or data["quantity"] < 0):
-            errors["quantity"] = {
-                "message": "Quantity must be a non-negative integer.",
-                "value": data["quantity"]
-            }
-
-        # Validate category existence
-        from app.models import Category
-        if "category_id" in data:
-            category = db.session.get(Category, data["category_id"])
-            if not category:
-                errors["category_id"] = {
-                    "message": "Category does not exist.",
-                    "value": data["category_id"]
-                }
-
-        if errors:
-            return {"errors": errors}, 400
-
-        try:
-            asset_data = asset_schema.load(data)
-            new_asset = FixedAsset(**asset_data)
-=======
         # Validate request body
         json_data = request.get_json()
         if not json_data:
@@ -413,39 +325,10 @@
         try:
             data = asset_schema.load(json_data)
             new_asset = FixedAsset(**data)
->>>>>>> f6e55216
             db.session.add(new_asset)
             db.session.commit()
             return asset_schema.dump(new_asset), 201
         except ValidationError as err:
-<<<<<<< HEAD
-            return {"errors": err.messages}, 400
-        except IntegrityError as e:
-            db.session.rollback()
-            error_str = str(e.orig) if hasattr(e, 'orig') else str(e)
-            if "duplicate key value violates unique constraint" in error_str and "product_code" in error_str:
-                return {
-                    "error": "Product code already exists",
-                    "message": "The product code you provided is already in use. Please use a different product code.",
-                    "field": "product_code"
-                }, 400
-            elif "duplicate key value violates unique constraint" in error_str:
-                return {
-                    "error": "Duplicate entry",
-                    "message": "A record with this information already exists in the system."
-                }, 400
-            else:
-                return {
-                    "error": "Database constraint violation",
-                    "message": "The data provided violates database constraints."
-                }, 400
-        except Exception as e:
-            db.session.rollback()
-            return {
-                "error": "Internal server error",
-                "message": "An unexpected error occurred while creating the asset."
-            }, 500
-=======
             return {"error": "Validation error", "details": err.messages}, 400
         except IntegrityError as e:
             db.session.rollback()
@@ -465,7 +348,6 @@
             db.session.rollback()
             logging.error(f"Unexpected error creating asset: {str(e)}")
             return {"error": "Internal server error"}, 500
->>>>>>> f6e55216
 
 
 @assets_ns.route("/<int:asset_id>/barcode")
@@ -577,50 +459,6 @@
                 setattr(asset, key, value)
             db.session.commit()
             return asset_schema.dump(asset)
-<<<<<<< HEAD
-        except ValidationError as err:
-            return {"errors": err.messages}, 400
-        except IntegrityError as e:
-            db.session.rollback()
-            error_str = str(e.orig) if hasattr(e, 'orig') else str(e)
-            
-            if "duplicate key value violates unique constraint" in error_str and "product_code" in error_str:
-                return {
-                    "error": "Product code already exists",
-                    "message": "The product code you provided is already in use by another asset. Please use a different product code.",
-                    "field": "product_code"
-                }, 400
-            elif "duplicate key value violates unique constraint" in error_str:
-                return {
-                    "error": "Duplicate entry",
-                    "message": "A record with this information already exists in the system."
-                }, 400
-            else:
-                return {
-                    "error": "Database constraint violation",
-                    "message": "The data provided violates database constraints."
-                }, 400
-        except Exception as e:
-            db.session.rollback()
-            
-            # Check if it's actually an IntegrityError that wasn't caught above
-            if "duplicate key value violates unique constraint" in str(e) and "product_code" in str(e):
-                return {
-                    "error": "Product code already exists",
-                    "message": "The product code you provided is already in use by another asset. Please use a different product code.",
-                    "field": "product_code"
-                }, 400
-            elif "duplicate key value violates unique constraint" in str(e):
-                return {
-                    "error": "Duplicate entry",
-                    "message": "A record with this information already exists in the system."
-                }, 400
-            
-            return {
-                "error": "Internal server error",
-                "message": "An unexpected error occurred while updating the asset."
-            }, 500
-=======
         except IntegrityError as e:
             db.session.rollback()
             logging.error(f"Integrity error updating asset {asset_id}: {str(e)}")
@@ -639,7 +477,6 @@
             db.session.rollback()
             logging.error(f"Unexpected error updating asset {asset_id}: {str(e)}")
             return {"error": "Internal server error"}, 500
->>>>>>> f6e55216
 
     @assets_ns.doc('delete_asset', security='Bearer Auth')
     @assets_ns.response(200, 'Successfully deleted asset', success_model)
